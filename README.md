--- conflicted
+++ resolved
@@ -14,22 +14,17 @@
 |----------|-------------|------|
 | **Python Style** | PEP 8 compliance, naming conventions, type hints, formatting | [python_style.md](claude/python_style.md) |
 | **SQL Style** | SQL formatting standards, naming conventions, query layout | [sql_style.md](claude/sql_style.md) |
-| **Architecture Patterns** | Framework-agnostic design principles, modularity, file organization | [architecture_patterns.md](claude/architecture_patterns.md) |
+| **Architecture Patterns** | Framework-agnostic design principles, modularity, file organisation | [architecture_patterns.md](claude/architecture_patterns.md) |
 | **Testing Standards** | pytest best practices, coverage targets, test patterns | [testing_standards.md](claude/testing_standards.md) |
-<<<<<<< HEAD
-=======
-| **Documentation Standards** | Docstring requirements, README specs, inline comments, British English | [documentation_standards.md](claude/documentation_standards.md) |
-| **Documentation for Claude** | Writing documentation optimised for AI consumption | [documentation_for_claude.md](claude/documentation_for_claude.md) |
-| **Documentation for Employees** | Writing documentation optimised for human reading | [documentation_for_employees.md](claude/documentation_for_employees.md) |
-| **Git Workflow** | Conventional Commits, branch naming, PR guidelines | [git_workflow.md](claude/git_workflow.md) |
-| **Claude Workflow** | Claude Code planning workflow, plan documentation, task tracking | [claude_workflow.md](claude/claude_workflow.md) |
->>>>>>> 2ed9139b
 | **Error Handling** | Exception patterns, logging standards, graceful degradation | [error_handling.md](claude/error_handling.md) |
-| **Database Standards** | SQL file organization, query optimization, migration conventions | [database_standards.md](claude/database_standards.md) |
-| **Performance Considerations** | Algorithm complexity, profiling, caching, optimization approach | [performance_considerations.md](claude/performance_considerations.md) |
+| **Database Standards** | SQL file organisation, query optimisation, migration conventions | [database_standards.md](claude/database_standards.md) |
+| **Performance Considerations** | Algorithm complexity, profiling, caching, optimisation approach | [performance_considerations.md](claude/performance_considerations.md) |
 | **Environment Setup** | pyenv and poetry setup, Python version selection, dependency management | [environment_setup.md](claude/environment_setup.md) |
-| **Streamlit Standards** | Streamlit-specific patterns, state management, component organization | [streamlit_standards.md](claude/streamlit_standards.md) |
-<<<<<<< HEAD
+| **Streamlit Standards** | Streamlit-specific patterns, state management, component organisation | [streamlit_standards.md](claude/streamlit_standards.md) |
+| **MetricFlow + dbt Standards** | dbt-core with MetricFlow semantic layer patterns, metric development | [metricflow_dbt_standards.md](claude/metricflow_dbt_standards.md) |
+| **Data Visualisation Standards** | Plotly colour palettes, accessibility, chart guidelines, date formatting | [data_visualization_standards.md](claude/data_visualization_standards.md) |
+| **Interactive Visualisation Testing** | Testing standards for interactive visualisations | [interactive_visualization_testing.md](claude/interactive_visualization_testing.md) |
+| **User Journey Diagrams** | Customer journey mapping standards and Mermaid patterns | [user_journey_diagrams.md](claude/user_journey_diagrams.md) |
 
 ### JavaScript & TypeScript Standards
 
@@ -38,22 +33,18 @@
 | **TypeScript Style** | ESLint, Prettier, type annotations, naming conventions, patterns | [typescript_style.md](claude/typescript_style.md) |
 | **Chrome Extension Standards** | Manifest V3, service workers, UI/UX patterns, security | [chrome_extension_standards.md](claude/chrome_extension_standards.md) |
 | **JavaScript Testing** | Jest unit tests, Playwright E2E tests, mocking patterns | [javascript_testing.md](claude/javascript_testing.md) |
-| **Webpack Standards** | Build configuration, optimization, bundling, asset management | [webpack_standards.md](claude/webpack_standards.md) |
+| **Webpack Standards** | Build configuration, optimisation, bundling, asset management | [webpack_standards.md](claude/webpack_standards.md) |
 
 ### General Standards
 
 | Standard | Description | File |
 |----------|-------------|------|
-| **Documentation Standards** | Docstring requirements, README specs, inline comments | [documentation_standards.md](claude/documentation_standards.md) |
+| **Documentation Standards** | Docstring requirements, README specs, inline comments, British English | [documentation_standards.md](claude/documentation_standards.md) |
+| **Documentation for Claude** | Writing documentation optimised for AI consumption | [documentation_for_claude.md](claude/documentation_for_claude.md) |
+| **Documentation for Employees** | Writing documentation optimised for human reading | [documentation_for_employees.md](claude/documentation_for_employees.md) |
 | **Git Workflow** | Conventional Commits, branch naming, PR guidelines | [git_workflow.md](claude/git_workflow.md) |
 | **Permissions Patterns** | Claude Code permission patterns for different tech stacks | [permissions_patterns.md](claude/permissions_patterns.md) |
 | **Claude Workflow** | Claude Code planning workflow, plan documentation, task tracking | [claude_workflow.md](claude/claude_workflow.md) |
-=======
-| **MetricFlow + dbt Standards** | dbt-core with MetricFlow semantic layer patterns, metric development | [metricflow_dbt_standards.md](claude/metricflow_dbt_standards.md) |
-| **Data Visualization Standards** | Plotly color palettes, accessibility, chart guidelines, date formatting | [data_visualization_standards.md](claude/data_visualization_standards.md) |
-| **Interactive Visualization Testing** | Testing standards for interactive visualizations | [interactive_visualization_testing.md](claude/interactive_visualization_testing.md) |
-| **User Journey Diagrams** | Customer journey mapping standards and Mermaid patterns | [user_journey_diagrams.md](claude/user_journey_diagrams.md) |
->>>>>>> 2ed9139b
 | **Project Setup Prompt** | Reusable prompt for creating project-level reference files | [project_setup_prompt.md](claude/project_setup_prompt.md) |
 | **Reference Guide** | Best practices for building and organising Claude Code reference documentation | [reference_guide.md](claude/reference_guide.md) |
 
@@ -116,15 +107,13 @@
     ├── performance_considerations.md
     ├── environment_setup.md
     ├── streamlit_standards.md
-<<<<<<< HEAD
-    ├── chrome_extension_standards.md  # Chrome extension development
-    ├── webpack_standards.md     # Webpack build configuration
-    ├── permissions_patterns.md  # Claude Code permissions
-=======
+    ├── metricflow_dbt_standards.md
     ├── data_visualization_standards.md
     ├── interactive_visualization_testing.md
     ├── user_journey_diagrams.md
->>>>>>> 2ed9139b
+    ├── chrome_extension_standards.md
+    ├── webpack_standards.md
+    ├── permissions_patterns.md
     ├── project_setup_prompt.md
     ├── reference_guide.md       # Meta-guidance for creating standards
     └── templates/               # Reusable templates
@@ -165,10 +154,6 @@
 
 ---
 
-<<<<<<< HEAD
 **Last Updated**: 2025-11-02
-=======
-**Last Updated**: 2025-10-31
->>>>>>> 2ed9139b
 **Maintained By**: mwtmurphy
 **Status**: Active development