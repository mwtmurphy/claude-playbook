--- conflicted
+++ resolved
@@ -79,11 +79,17 @@
 | `python_style.md` | Python PEP 8 compliance, naming conventions, type hints, formatting |
 | `sql_style.md` | SQL formatting standards, naming conventions, query layout |
 | `testing_standards.md` | pytest best practices, coverage targets, test patterns |
-<<<<<<< HEAD
 | `error_handling.md` | Exception patterns, logging standards, graceful degradation |
-| `database_standards.md` | SQL file organisation, query optimization, migration conventions |
+| `database_standards.md` | SQL file organisation, query optimisation, migration conventions |
 | `environment_setup.md` | pyenv and poetry setup, Python version selection, dependency management |
 | `streamlit_standards.md` | Streamlit-specific patterns, state management, component organisation |
+| `metricflow_dbt_standards.md` | dbt-core with MetricFlow semantic layer patterns, metric development |
+| `data_visualization_standards.md` | Plotly colour palettes, accessibility, chart guidelines, date formatting |
+| `interactive_visualization_testing.md` | Testing standards for interactive visualisations |
+| `user_journey_diagrams.md` | Customer journey mapping standards and Mermaid patterns |
+| `logging_standards.md` | Logging levels, structured logging, log formatting, and performance |
+| `security_standards.md` | Authentication, authorisation, secrets management, input validation |
+| `api_design_standards.md` | REST API design, versioning, error responses, HTTP best practices |
 
 ### JavaScript & TypeScript Standards
 
@@ -92,38 +98,22 @@
 | `typescript_style.md` | ESLint, Prettier, type annotations, naming conventions, patterns |
 | `chrome_extension_standards.md` | Manifest V3, service workers, UI/UX patterns, security |
 | `javascript_testing.md` | Jest unit tests, Playwright E2E tests, mocking patterns |
-| `webpack_standards.md` | Build configuration, optimization, bundling, asset management |
+| `webpack_standards.md` | Build configuration, optimisation, bundling, asset management |
 
 ### General Standards
 
 | File | Purpose |
 |------|---------|
 | `architecture_patterns.md` | Framework-agnostic design principles, modularity, file organisation |
-| `documentation_standards.md` | Docstring requirements, README specs, inline comments |
-=======
 | `documentation_standards.md` | Docstring requirements, README specs, inline comments, British English |
 | `documentation_for_claude.md` | Writing documentation optimised for AI consumption |
 | `documentation_for_employees.md` | Writing documentation optimised for human reading |
->>>>>>> 2ed9139b
 | `git_workflow.md` | Conventional Commits, branch naming, PR guidelines |
 | `permissions_patterns.md` | Claude Code permission patterns for different tech stacks |
-| `performance_considerations.md` | Algorithm complexity, profiling, caching, optimization approach |
-<<<<<<< HEAD
+| `performance_considerations.md` | Algorithm complexity, profiling, caching, optimisation approach |
 | `claude_workflow.md` | Claude Code planning workflow, plan documentation, task tracking |
 | `project_setup_prompt.md` | **Reusable prompt** for creating project-level reference files |
-| `reference_guide.md` | Meta-guidance for building and organizing Claude Code reference documentation |
-=======
-| `environment_setup.md` | pyenv and poetry setup, Python version selection, dependency management |
-| `streamlit_standards.md` | Streamlit-specific patterns, state management, component organization |
-| `data_visualization_standards.md` | Plotly color palettes, accessibility, chart guidelines, date formatting |
-| `interactive_visualization_testing.md` | Testing standards for interactive visualizations |
-| `user_journey_diagrams.md` | Customer journey mapping standards and Mermaid patterns |
-| `logging_standards.md` | Logging levels, structured logging, log formatting, and performance |
-| `security_standards.md` | Authentication, authorization, secrets management, input validation |
-| `api_design_standards.md` | REST API design, versioning, error responses, HTTP best practices |
-| `project_setup_prompt.md` | **Reusable prompt** for creating project-level reference files |
-| `reference_guide.md` | Best practices for building and organising Claude Code reference documentation |
->>>>>>> 2ed9139b
+| `reference_guide.md` | Meta-guidance for building and organising Claude Code reference documentation |
 
 ## Update Process
 
@@ -170,11 +160,7 @@
 
 ---
 
-<<<<<<< HEAD
 **Last Updated**: 2025-11-02
-=======
-**Last Updated**: 2025-10-31
->>>>>>> 2ed9139b
 **Repository**: [mwtmurphy/claude-playbook](https://github.com/mwtmurphy/claude-playbook)
 **Scope**: Python, SQL, TypeScript, and JavaScript projects
 **Status**: Active - Strong preferences with justified deviations allowed